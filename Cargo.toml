--- conflicted
+++ resolved
@@ -15,8 +15,5 @@
 argparse = "0.2.1"
 git2-commit = { git = "https://github.com/badboy/git2-commit-rs" }
 git2 = "0.3.4"
-<<<<<<< HEAD
 time = "0.1.34"
-=======
-clog = "0.9.0"
->>>>>>> 335359ae
+clog = "0.9.0"