--- conflicted
+++ resolved
@@ -201,30 +201,17 @@
     // In case we are in write-mode AND release mode,
     // we will make sure we got all configuration settings
     if !is_dry_run && release_mode {
-<<<<<<< HEAD
         let remote_or_none = repo.find_remote("origin");
         match remote_or_none {
             Ok(remote) => {
-                let url = remote.url().expect("Remote URL is not valid UTF-8");
-                let remote_url = Url::parse(&url).expect("Remote URL can't be parsed");
-                let (user, repo_name) = user_repo_from_url(remote_url)
+                let url = remote.url().expect("Remote URL is not valid UTF-8").to_owned();
+                let (user, repo_name) = user_repo_from_url(&url)
                     .unwrap_or_else(|e| print_exit!("Could not extract user and repository name from URL: {:?}", e));
                 config_builder.user(user);
                 config_builder.repository_name(repo_name);
 
                 let gh_token = env::var("GH_TOKEN")
                     .unwrap_or_else(|err| print_exit!("GH_TOKEN not set: {:?}", err));
-=======
-        let remote_url = match repo.find_remote("origin") {
-            Err(e) => print_exit!("Could not determine the origin remote url: {:?}", e),
-            Ok(remote) => remote.url().expect("Remote URL is not valid UTF-8").to_owned(),
-        };
-
-        let (user, repo_name) = user_repo_from_url(&remote_url)
-            .unwrap_or_else(|e| print_exit!("Could not extract user and repository name from URL: {:?}", e));
-        cb.user(user);
-        cb.repository_name(repo_name);
->>>>>>> d86ec772
 
                 let cargo_token = env::var("CARGO_TOKEN")
                     .unwrap_or_else(|err| print_exit!("CARGO_TOKEN not set: {:?}", err));
